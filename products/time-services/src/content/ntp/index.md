---
<<<<<<< HEAD
order: 1
---

# Network Time Protocol

=======
title: Network Time Protocol (NTP)
weight: 20
---

>>>>>>> 982fed31
[Network Time Protocol](https://tools.ietf.org/html/rfc1305) (NTP) is an Internet protocol designed to synchronize time between computer systems communicating over unreliable and variable-latency network paths.

NTP works by having a client send a query packet out to an NTP server that then responds with its clock time. The client then computes an estimate of the difference between its clock and the remote clock and attempts to compensate for network delay in this. NTP client queries multiple servers and implements algorithms to select the best estimate, and rejects clearly wrong answers.<|MERGE_RESOLUTION|>--- conflicted
+++ resolved
@@ -1,16 +1,11 @@
 ---
-<<<<<<< HEAD
 order: 1
 ---
 
 # Network Time Protocol
 
-=======
-title: Network Time Protocol (NTP)
-weight: 20
----
-
->>>>>>> 982fed31
 [Network Time Protocol](https://tools.ietf.org/html/rfc1305) (NTP) is an Internet protocol designed to synchronize time between computer systems communicating over unreliable and variable-latency network paths.
 
+ NTP works by having a client send a query packet out to an NTP server that then responds with its clock time. The client then computes an estimate of the difference between its clock and the remote clock and attempts to compensate for network delay in this. NTP client queries multiple servers and implements algorithms to select the best estimate, and rejects clearly wrong answers.
+
 NTP works by having a client send a query packet out to an NTP server that then responds with its clock time. The client then computes an estimate of the difference between its clock and the remote clock and attempts to compensate for network delay in this. NTP client queries multiple servers and implements algorithms to select the best estimate, and rejects clearly wrong answers.